{
  "name": "chat-interop-quickstart",
  "version": "1.0.0",
  "description": "",
  "main": "index.js",
  "scripts": {
    "start": "webpack-dev-server --open --config webpack.config.js",
    "test": "echo \"Error: no test specified\" && exit 1"
  },
  "keywords": [],
  "author": "",
  "license": "ISC",
  "dependencies": {
<<<<<<< HEAD
    "@azure/communication-calling": "^1.1.0",
    "@azure/communication-chat": "1.5.0-beta.1",
    "@azure/communication-common": "^1.1.0",
    "@azure/communication-identity": "^1.0.0",
    "@azure/communication-signaling": "1.0.0-beta.18"
=======
    "@azure/communication-calling": "^1.17.1",
    "@azure/communication-chat": "1.4.0-beta.2",
    "@azure/communication-common": "^2.3.0",
    "@azure/communication-identity": "^1.2.0",
    "@azure/communication-signaling": "1.0.0-beta.21"
>>>>>>> 63388932
  },
  "devDependencies": {
    "webpack": "^4.42.0",
    "webpack-cli": "^3.3.11",
    "webpack-dev-server": "^3.10.3"
  }
}<|MERGE_RESOLUTION|>--- conflicted
+++ resolved
@@ -11,19 +11,11 @@
   "author": "",
   "license": "ISC",
   "dependencies": {
-<<<<<<< HEAD
-    "@azure/communication-calling": "^1.1.0",
+    "@azure/communication-calling": "^1.17.1",
     "@azure/communication-chat": "1.5.0-beta.1",
-    "@azure/communication-common": "^1.1.0",
-    "@azure/communication-identity": "^1.0.0",
-    "@azure/communication-signaling": "1.0.0-beta.18"
-=======
-    "@azure/communication-calling": "^1.17.1",
-    "@azure/communication-chat": "1.4.0-beta.2",
     "@azure/communication-common": "^2.3.0",
     "@azure/communication-identity": "^1.2.0",
     "@azure/communication-signaling": "1.0.0-beta.21"
->>>>>>> 63388932
   },
   "devDependencies": {
     "webpack": "^4.42.0",
