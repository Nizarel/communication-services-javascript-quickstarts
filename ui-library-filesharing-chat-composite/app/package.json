--- conflicted
+++ resolved
@@ -5,13 +5,8 @@
   "dependencies": {
     "@azure/communication-calling": "1.24.1-beta.2",
     "@azure/communication-calling-effects": "1.0.1",
-<<<<<<< HEAD
     "@azure/communication-chat": "1.6.0-beta.1",
     "@azure/communication-react": "1.16.0-beta.1",
-=======
-    "@azure/communication-chat": "1.5.0-beta.2",
-    "@azure/communication-react": "1.15.0-beta.2",
->>>>>>> 85d073c8
     "axios": "^1.6.7",
     "form-data": "^4.0.0",
     "react": "^18.0.0",
