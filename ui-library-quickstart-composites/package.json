--- conflicted
+++ resolved
@@ -4,13 +4,8 @@
   "private": true,
   "dependencies": {
     "@azure/communication-calling": "1.4.4",
-<<<<<<< HEAD
     "@azure/communication-chat": "1.2.0",
     "@azure/communication-react": "1.3.1",
-=======
-    "@azure/communication-chat": "1.1.0",
-    "@azure/communication-react": "1.2.0",
->>>>>>> 2f46be71
     "@testing-library/jest-dom": "^5.14.1",
     "@testing-library/react": "^11.2.7",
     "@testing-library/user-event": "^12.8.3",
